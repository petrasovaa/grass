--- conflicted
+++ resolved
@@ -16,11 +16,7 @@
 Database](grassdb.png), project ![project](location.png) and
 mapset ![mapset](mapset.png).
 
-<<<<<<< HEAD
-![GRASS Database](grassdb.png) **GRASS database** (directory with projects)
-=======
 ![GRASS Database](grassdb.png) **GRASS database** (directory with projects)  
->>>>>>> 9013c3d8
 Running GRASS GIS for the first time, a folder named "grassdata" is
 automatically created. Depending on your operating system, you can find
 it in your $HOME directory (\*nix) or My Documents (MS Windows).
