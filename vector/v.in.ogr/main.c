--- conflicted
+++ resolved
@@ -378,14 +378,9 @@
     flag.over->key = 'o';
     flag.over->label =
         _("Override projection check (use current project's CRS)");
-<<<<<<< HEAD
-    flag.over->description = _("Assume that the dataset has the same "
-                               "projection as the current project");
-=======
     flag.over->description =
         _("Assume that the dataset has the same "
           "coordinate reference system (CRS) as the current project");
->>>>>>> 20a7620a
 
     flag.proj = G_define_flag();
     flag.proj->key = 'j';
